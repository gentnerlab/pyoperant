import pyaudio
import wave
from pyoperant.interfaces import base_
from pyoperant import InterfaceError

class PyAudioInterface(base_.BaseInterface):
    """Class which holds information about an audio device

    assign a simple callback function that will execute on each frame
    presentation by writing interface.callback

    interface.callback() should return either True (to continue playback) or
    False (to terminate playback)

    Before assigning any callback function, please read the following:
    https://www.assembla.com/spaces/portaudio/wiki/Tips_Callbacks

    """
    def __init__(self,device_name='default',*args,**kwargs):
        super(PyAudioInterface, self).__init__(*args,**kwargs)
        self.device_name = device_name
        self.device_index = None
        self.stream = None
        self.wf = None
        self.callback = None
        self.open()

    def open(self):
        self.pa = pyaudio.PyAudio()
        for index in range(self.pa.get_device_count()):
            if self.device_name == self.pa.get_device_info_by_index(index)['name']:
                self.device_index = index
                break
            else:
                self.device_index = None
        if self.device_index == None:
            raise InterfaceError('could not find pyaudio device %s' % (self.device_name))

        self.device_info = self.pa.get_device_info_by_index(self.device_index)

    def close(self):
        try:
            self.stream.close()
<<<<<<< HEAD
        except:
            pass
        try:
            self._wf.close()
        except:
            pass
        try:
            self.pa.terminate()
        except:
            pass
=======
        except AttributeError:
            self.stream = None
        try:    
            self.wf.close()
        except AttributeError:
            self.wf = None
        self.pa.terminate()
>>>>>>> bfe8e1c8

    def validate(self):
        if self.wf is not None:
            return True
        else:
            raise InterfaceError('there is something wrong with this wav file')

    def _get_stream(self,start=False):
        """
        """
        def _callback(in_data, frame_count, time_info, status):
            try:
                cont = self.callback()         
            except TypeError:
                cont = True

            if cont:
                data = self.wf.readframes(frame_count)
                return (data, pyaudio.paContinue)
            else:
                return (0, pyaudio.paComplete)

        self.stream = self.pa.open(format=self.pa.get_format_from_width(self.wf.getsampwidth()),
                                   channels=self.wf.getnchannels(),
                                   rate=self.wf.getframerate(),
                                   output=True,
                                   output_device_index=self.device_index,
                                   start=start,
                                   stream_callback=_callback)

    def _queue_wav(self,wav_file,start=False):
        self.wf = wave.open(wav_file)
        self.validate()
        self._get_stream(start=start)

    def _play_wav(self):
        self.stream.start_stream()

    def _stop_wav(self):
        try:
            self.stream.close()
        except AttributeError:
            self.stream = None<|MERGE_RESOLUTION|>--- conflicted
+++ resolved
@@ -41,18 +41,6 @@
     def close(self):
         try:
             self.stream.close()
-<<<<<<< HEAD
-        except:
-            pass
-        try:
-            self._wf.close()
-        except:
-            pass
-        try:
-            self.pa.terminate()
-        except:
-            pass
-=======
         except AttributeError:
             self.stream = None
         try:    
@@ -60,7 +48,6 @@
         except AttributeError:
             self.wf = None
         self.pa.terminate()
->>>>>>> bfe8e1c8
 
     def validate(self):
         if self.wf is not None:
